--- conflicted
+++ resolved
@@ -15,13 +15,8 @@
 )
 
 app = Flask(__name__)
-<<<<<<< HEAD
 photo_manager = PhotoManager(is_local=True)
 app.secret_key = "7832"
-
-=======
-photo_manager = PhotoManager(is_local=False)
->>>>>>> d336f6bd
 
 protected_log_store = []
 unprotected_log_store = []
@@ -194,7 +189,6 @@
     if file:
         filename = file.filename
         data = file.read()
-<<<<<<< HEAD
         start_time = time.time()
         logs = photo_manager.upload_photo(filename, data, use_oram=True)  # FIXED: use_oram=True
         latency = time.time() - start_time
@@ -207,10 +201,6 @@
             "size_kb": size_kb,
             "timestamp": timestamp,
         })
-=======
-        logs = photo_manager.upload_photo(filename, data, use_oram=True)
-        protected_log_store.extend(logs)
->>>>>>> d336f6bd
 
     return redirect(url_for("home"))
 
